from __future__ import annotations
import os
import itertools
from typing import Any, Optional, TypeVar, Tuple

import pygame
import pygame.freetype

from gupb.controller import keyboard
from gupb.model import characters
from gupb.model import consumables
from gupb.model import effects
from gupb.model import games
from gupb.model import tiles
from gupb.model import weapons

pygame.init()

Sprite = TypeVar('Sprite')

INIT_TILE_SIZE = 32
KEEP_TILE_RATIO = False

HEALTH_BAR_HEIGHT = 4
HEALTH_BAR_UNIT_WIDTH = 2
HEALTH_BAR_FULL_COLOR = (250, 0, 0)
HEALTH_BAR_OVERFILL_COLOR = (150, 0, 0)
HEALTH_BAR_EMPTY_COLOR = (0, 0, 0)

BLACK = pygame.Color('black')
WHITE = pygame.Color('white')
GAME_FONT = pygame.freetype.Font("resources/fonts/whitrabt.ttf", 24)


def load_sprite(group: str, name: str, transparent: pygame.Color = None) -> Sprite:
    path = os.path.join('resources', 'images', group, f'{name}.png')
    sprite = pygame.image.load(path).convert()
    if sprite.get_size() is not (INIT_TILE_SIZE, INIT_TILE_SIZE):
        sprite = pygame.transform.scale(sprite, (INIT_TILE_SIZE, INIT_TILE_SIZE))
    if transparent:
        sprite.set_colorkey(transparent)
    return sprite


class SpriteRepository:
    def __init__(self) -> None:
        self.size = (INIT_TILE_SIZE, INIT_TILE_SIZE)
        self.sprites: dict[Any, Sprite] = {
            tiles.Sea: load_sprite('tiles', 'sea'),
            tiles.Land: load_sprite('tiles', 'land'),
            tiles.Forest: load_sprite('tiles', 'forest'),
            tiles.Wall: load_sprite('tiles', 'wall'),
            tiles.Menhir: load_sprite('tiles', 'menhir'),

            weapons.Knife: load_sprite('weapons', 'knife', BLACK),
            weapons.Sword: load_sprite('weapons', 'sword', BLACK),
            weapons.Axe: load_sprite('weapons', 'axe', BLACK),
            weapons.Bow: load_sprite('weapons', 'bow', BLACK),
            weapons.Amulet: load_sprite('weapons', 'amulet', BLACK),
            weapons.Scroll: load_sprite('weapons', 'scroll', BLACK),

            consumables.Potion: load_sprite('consumables', 'potion', BLACK),

            characters.Tabard.BLUE: load_sprite('characters', 'champion_blue', BLACK),
            characters.Tabard.BROWN: load_sprite('characters', 'champion_brown', BLACK),
            characters.Tabard.GREY: load_sprite('characters', 'champion_grey', BLACK),
            characters.Tabard.GREEN: load_sprite('characters', 'champion_green', BLACK),
            characters.Tabard.LIME: load_sprite('characters', 'champion_lime', BLACK),
            characters.Tabard.ORANGE: load_sprite('characters', 'champion_orange', BLACK),
            characters.Tabard.PINK: load_sprite('characters', 'champion_pink', BLACK),
            characters.Tabard.RED: load_sprite('characters', 'champion_red', BLACK),
            characters.Tabard.STRIPPED: load_sprite('characters', 'champion_stripped', BLACK),
            characters.Tabard.TURQUOISE: load_sprite('characters', 'champion_turquoise', BLACK),
            characters.Tabard.VIOLET: load_sprite('characters', 'champion_violet', BLACK),
            characters.Tabard.WHITE: load_sprite('characters', 'champion_white', BLACK),
            characters.Tabard.YELLOW: load_sprite('characters', 'champion_yellow', BLACK),
<<<<<<< HEAD
            characters.Tabard.RUSTLER: load_sprite('characters', 'champion_rustler', BLACK),
=======
            characters.Tabard.GAREK: load_sprite('characters', 'garek', BLACK),
            characters.Tabard.REINFORCEDROGUE: load_sprite('characters', 'reinforced_rogue', BLACK),
            characters.Tabard.NORGUL: load_sprite('characters', 'norgul', BLACK),
            characters.Tabard.KIRBY: load_sprite('characters', 'kirby', BLACK),
            characters.Tabard.KIMDZONGNEAT: load_sprite('characters', 'kim_dzong', BLACK),
            characters.Tabard.CAMPER: load_sprite('characters', 'champion_camper', BLACK),
>>>>>>> 0f3f4498

            effects.Mist: load_sprite('effects', 'mist', BLACK),
            effects.WeaponCut: load_sprite('effects', 'blood', BLACK),
            effects.Fire: load_sprite('effects', 'fire', WHITE),
        }
        self.rotation_values: dict[characters.Facing, int] = {
            characters.Facing.RIGHT: 0,
            characters.Facing.UP: 90,
            characters.Facing.LEFT: 180,
            characters.Facing.DOWN: 270,
        }
        self.champion_sprites: dict[tuple[characters.Tabard, characters.Facing], Sprite] = {
            (tabard, facing): pygame.transform.rotate(self.sprites[tabard], self.rotation_values[facing])
            for tabard, facing in itertools.product(
                [
                    characters.Tabard.BLUE,
                    characters.Tabard.BROWN,
                    characters.Tabard.GREY,
                    characters.Tabard.GREEN,
                    characters.Tabard.LIME,
                    characters.Tabard.ORANGE,
                    characters.Tabard.PINK,
                    characters.Tabard.RED,
                    characters.Tabard.STRIPPED,
                    characters.Tabard.TURQUOISE,
                    characters.Tabard.VIOLET,
                    characters.Tabard.WHITE,
                    characters.Tabard.YELLOW,
<<<<<<< HEAD
                    characters.Tabard.RUSTLER
=======
                    characters.Tabard.GAREK
                    characters.Tabard.REINFORCEDROGUE
                    characters.Tabard.NORGUL
                    characters.Tabard.KIRBY,
                    characters.Tabard.KIMDZONGNEAT,
                    characters.Tabard.CAMPER,
>>>>>>> 0f3f4498
                ],
                [
                    characters.Facing.RIGHT,
                    characters.Facing.UP,
                    characters.Facing.LEFT,
                    characters.Facing.DOWN,
                ]
            )
        }

        self._sprites = self.sprites.copy()
        self._champion_sprites = self.champion_sprites.copy()

    def match_sprite(self, element: Any) -> Sprite:
        if isinstance(element, characters.Champion):
            return self.champion_sprites[(element.tabard, element.facing)]
        else:
            return self.sprites[type(element)]

    @staticmethod
    def scale_sprite(sprite: Sprite, size: Tuple[int, int]) -> Sprite:
        return pygame.transform.scale(sprite, size)

    def scale_sprites(self, window_size: Tuple[int, int], arena_size: Tuple[int, int]) -> Tuple[int, int]:
        self.size = (int(window_size[0] / arena_size[0]), int(window_size[1] / arena_size[1]))

        if KEEP_TILE_RATIO:
            self.size = (min(self.size), min(self.size))

        for sprite in self.sprites:
            self.sprites[sprite] = self.scale_sprite(self._sprites[sprite], self.size)

        for sprite in self.champion_sprites:
            self.champion_sprites[sprite] = self.scale_sprite(self._champion_sprites[sprite], self.size)

        return self.size[0] * arena_size[0], self.size[1] * arena_size[1]


class Renderer:
    def __init__(self, ms_per_time_unit: int = 5):
        pygame.display.set_caption('GUPB')
        self.screen = pygame.display.set_mode((500, 500), pygame.RESIZABLE)
        self.sprite_repository = SpriteRepository()
        self.clock = pygame.time.Clock()
        self.time_passed = 0
        self.ms_per_time_unit = ms_per_time_unit

    def run(
            self,
            game: games.Game,
            show_sight: Optional[characters.Champion] = None,
            keyboard_controller: Optional[keyboard.KeyboardController] = None,
    ) -> None:
        self.screen = self._resize_window(game)
        self._render_starting_screen()

        time_to_cycle = self._time_to_cycle(game)
        self.clock.tick()
        while not game.finished:
            self.time_passed += self.clock.tick()
            if self.time_passed >= time_to_cycle:
                self.time_passed -= time_to_cycle
                game.cycle()
                self._render(game, show_sight)
                time_to_cycle = self._time_to_cycle(game)

            for event in pygame.event.get():
                if event.type == pygame.QUIT:
                    return
                elif event.type == pygame.KEYDOWN and keyboard_controller:
                    keyboard_controller.register(event.key)
                if event.type == pygame.VIDEORESIZE:
                    new_size = self.sprite_repository.scale_sprites((event.w, event.h), game.arena.size)
                    self.screen = pygame.display.set_mode(new_size, pygame.RESIZABLE)

    def _resize_window(self, game: games.Game) -> pygame.Surface:
        arena_x_size, arena_y_size = game.arena.size
        window_size = self.sprite_repository.size[0] * arena_x_size, self.sprite_repository.size[1] * arena_y_size
        return pygame.display.set_mode(window_size, pygame.RESIZABLE)

    def _time_to_cycle(self, game: games.Game) -> int:
        return self.ms_per_time_unit * game.current_state.value

    def _render_starting_screen(self):
        wait_for_start_key = True
        while wait_for_start_key:
            GAME_FONT.render_to(self.screen, (70, 180), "Press X to start..!", (250, 250, 250))
            pygame.display.flip()

            for event in pygame.event.get():
                if event.type == pygame.QUIT:
                    pygame.quit()
                if event.type == pygame.KEYDOWN and event.key == pygame.K_x:
                    wait_for_start_key = False

    def _render(self, game: games.Game, show_sight: Optional[characters.Champion]) -> None:
        background = pygame.Surface(self.screen.get_size())
        background.convert()
        self._render_arena(game, background)
        if show_sight:
            self._render_sight(game, show_sight, background)
        self.screen.blit(background, (0, 0))
        pygame.display.flip()

    def _render_arena(self, game: games.Game, background: pygame.Surface) -> None:
        def render_character() -> None:
            def prepare_heath_bar_rect(health: int) -> pygame.Rect:
                return pygame.Rect(
                    blit_destination[0],
                    blit_destination[1] - HEALTH_BAR_HEIGHT - 1,
                    health * HEALTH_BAR_UNIT_WIDTH,
                    HEALTH_BAR_HEIGHT
                )

            character_sprite = self.sprite_repository.match_sprite(tile.character)
            background.blit(character_sprite, blit_destination)
            pygame.draw.rect(
                background,
                HEALTH_BAR_OVERFILL_COLOR,
                prepare_heath_bar_rect(tile.character.health)
            )
            pygame.draw.rect(
                background,
                HEALTH_BAR_EMPTY_COLOR,
                prepare_heath_bar_rect(characters.CHAMPION_STARTING_HP)
            )
            pygame.draw.rect(
                background,
                HEALTH_BAR_FULL_COLOR,
                prepare_heath_bar_rect(min(characters.CHAMPION_STARTING_HP, tile.character.health))
            )

        for i, j in game.arena.terrain:
            blit_destination = (i * self.sprite_repository.size[0], j * self.sprite_repository.size[1])
            tile = game.arena.terrain[i, j]
            tile_sprite = self.sprite_repository.match_sprite(tile)
            background.blit(tile_sprite, blit_destination)
            if tile.loot:
                loot_sprite = self.sprite_repository.match_sprite(tile.loot)
                background.blit(loot_sprite, blit_destination)
            if tile.consumable:
                consumable_sprite = self.sprite_repository.match_sprite(tile.consumable)
                background.blit(consumable_sprite, blit_destination)
            if tile.character:
                render_character()
            if tile.effects:
                for effect in tile.effects:
                    effect_sprite = self.sprite_repository.match_sprite(effect)
                    background.blit(effect_sprite, blit_destination)

    def _render_sight(self, game: games.Game, show_sight: characters.Champion, background: pygame.Surface) -> None:
        if show_sight in game.champions:
            darken_percent = 0.5
            dark = pygame.Surface(self.sprite_repository.size, pygame.SRCALPHA)
            dark.fill((0, 0, 0, int(darken_percent * 255)))
            visible = game.arena.visible_coords(show_sight)
            for i, j in game.arena.terrain:
                if (i, j) not in visible:
                    blit_destination = (i * self.sprite_repository.size[0], j * self.sprite_repository.size[1])
                    background.blit(dark, blit_destination)<|MERGE_RESOLUTION|>--- conflicted
+++ resolved
@@ -74,16 +74,13 @@
             characters.Tabard.VIOLET: load_sprite('characters', 'champion_violet', BLACK),
             characters.Tabard.WHITE: load_sprite('characters', 'champion_white', BLACK),
             characters.Tabard.YELLOW: load_sprite('characters', 'champion_yellow', BLACK),
-<<<<<<< HEAD
             characters.Tabard.RUSTLER: load_sprite('characters', 'champion_rustler', BLACK),
-=======
             characters.Tabard.GAREK: load_sprite('characters', 'garek', BLACK),
             characters.Tabard.REINFORCEDROGUE: load_sprite('characters', 'reinforced_rogue', BLACK),
             characters.Tabard.NORGUL: load_sprite('characters', 'norgul', BLACK),
             characters.Tabard.KIRBY: load_sprite('characters', 'kirby', BLACK),
             characters.Tabard.KIMDZONGNEAT: load_sprite('characters', 'kim_dzong', BLACK),
             characters.Tabard.CAMPER: load_sprite('characters', 'champion_camper', BLACK),
->>>>>>> 0f3f4498
 
             effects.Mist: load_sprite('effects', 'mist', BLACK),
             effects.WeaponCut: load_sprite('effects', 'blood', BLACK),
@@ -112,16 +109,13 @@
                     characters.Tabard.VIOLET,
                     characters.Tabard.WHITE,
                     characters.Tabard.YELLOW,
-<<<<<<< HEAD
                     characters.Tabard.RUSTLER
-=======
                     characters.Tabard.GAREK
                     characters.Tabard.REINFORCEDROGUE
                     characters.Tabard.NORGUL
                     characters.Tabard.KIRBY,
                     characters.Tabard.KIMDZONGNEAT,
                     characters.Tabard.CAMPER,
->>>>>>> 0f3f4498
                 ],
                 [
                     characters.Facing.RIGHT,

from typing import NamedTuple

Coords = NamedTuple('Coords', [('x', int), ('y', int)])


def add_coords(self: Coords, other: Coords) -> Coords:
    return Coords(self[0] + other[0], self[1] + other[1])


def sub_coords(self: Coords, other: Coords) -> Coords:
    return Coords(self[0] - other[0], self[1] - other[1])

def mul_coords(self: Coords, other: int) -> Coords:
    return Coords(self[0] * other, self[1] * other)

def eq_coords(self: Coords, other: Coords) -> bool:
    return self[0] == other[0] and self[1] == other[1]

def mul_coords(self: Coords, other) -> Coords:
    if isinstance(other, int):
        return Coords(self[0] * other, self[1] * other)
    else:
        raise NotImplementedError


Coords.__add__ = add_coords
Coords.__sub__ = sub_coords
<<<<<<< HEAD
Coords.__mul__ = mul_coords
Coords.__eq__ = eq_coords
=======
Coords.__mul__ = mul_coords
>>>>>>> 0995e1d6
<|MERGE_RESOLUTION|>--- conflicted
+++ resolved
@@ -25,9 +25,5 @@
 
 Coords.__add__ = add_coords
 Coords.__sub__ = sub_coords
-<<<<<<< HEAD
 Coords.__mul__ = mul_coords
-Coords.__eq__ = eq_coords
-=======
-Coords.__mul__ = mul_coords
->>>>>>> 0995e1d6
+Coords.__eq__ = eq_coords
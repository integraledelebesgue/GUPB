from __future__ import annotations
from dataclasses import dataclass
from enum import Enum
from functools import partial
import logging
import random
from typing import NamedTuple, Optional, Dict

from gupb import controller
from gupb.logger import core as logger_core
from gupb.model import arenas
from gupb.model import coordinates
from gupb.model import consumables
from gupb.model import tiles
from gupb.model import weapons

verbose_logger = logging.getLogger('verbose')

CHAMPION_STARTING_HP: int = 8
PENALISED_IDLE_TIME = 16
IDLE_DAMAGE_PENALTY = 1

class ChampionKnowledge(NamedTuple):
    position: coordinates.Coords
    no_of_champions_alive: int
    visible_tiles: Dict[coordinates.Coords, tiles.TileDescription]


class ChampionDescription(NamedTuple):
    controller_name: str
    health: int
    weapon: weapons.WeaponDescription
    facing: Facing


class Tabard(Enum):
    BLUE = 'Blue'
    BROWN = 'Brown'
    GREY = 'Grey'
    GREEN = 'Green'
    LIME = 'Lime'
    ORANGE = 'Orange'
    PINK = 'Pink'
    RED = 'Red'
    STRIPPED = 'Stripped'
    TURQUOISE = 'Turquoise'
    VIOLET = 'Violet'
    WHITE = 'White'
    YELLOW = 'Yellow'
<<<<<<< HEAD
    ALPHA = "AlphaGUPB"
    ANCYMON = "Ancymon"
    ARAGORN = 'Aragorn'
    FROG = 'Frog'
    KROMBOPULOS = 'Krombopulos'
    MONGOL = 'Mongolek'
    PIKACHU = 'Pikachu'
    R2D2 = 'R2D2'
    RUSTLER = 'Rustler'

=======
    GAREK = "G.A.R.E.K."
    REINFORCEDROGUE = 'ReinforcedRogue'
    NORGUL = 'Norgul'
    KIRBY = 'Kirby'
    KIMDZONGNEAT = 'KimDzongNeat'
    CAMPER = 'Camper'
    
>>>>>>> 0f3f4498

class Champion:
    def __init__(self, starting_position: coordinates.Coords, arena: arenas.Arena) -> None:
        self.facing: Facing = Facing.random()
        self.weapon: weapons.Weapon = weapons.Knife()
        self.health: int = CHAMPION_STARTING_HP
        self.position: coordinates.Coords = starting_position
        self.arena: arenas.Arena = arena
        self.controller: Optional[controller.Controller] = None
        self.tabard: Optional[Tabard] = None
        self.previous_facing: Facing = self.facing
        self.previous_position: coordinates.Coords = self.position
        self.time_idle: int = 0

    def assign_controller(self, assigned_controller: controller.Controller) -> None:
        self.controller = assigned_controller
        self.tabard = self.controller.preferred_tabard

    def description(self) -> ChampionDescription:
        return ChampionDescription(self.controller.name, self.health, self.weapon.description(), self.facing)

    def verbose_name(self) -> str:
        return self.controller.name if self.controller else "NULL_CONTROLLER"

    def act(self) -> None:
        if self.alive:
            verbose_logger.debug(f"Champion {self.verbose_name()} starts acting.")
            self.store_previous_state()
            action = self.pick_action()
            verbose_logger.debug(f"Champion {self.verbose_name()} picked action {action}.")
            ChampionPickedActionReport(self.verbose_name(), action.name).log(logging.DEBUG)
            action(self)
            self.arena.stay(self)
            self.assess_idle_penalty()

    def store_previous_state(self) -> None:
        self.previous_position = self.position
        self.previous_facing = self.facing

    def assess_idle_penalty(self) -> None:
        if self.position == self.previous_position and self.previous_facing == self.facing:
            self.time_idle += 1
        else:
            self.time_idle = 0
        if self.time_idle >= PENALISED_IDLE_TIME:
            verbose_logger.debug(f"Champion {self.verbose_name()} penalised for idle time.")
            IdlePenaltyReport(self.verbose_name()).log(logging.DEBUG)
            self.damage(IDLE_DAMAGE_PENALTY)

    # noinspection PyBroadException
    def pick_action(self) -> Action:
        if self.controller:
            visible_tiles = self.arena.visible_tiles(self)
            knowledge = ChampionKnowledge(self.position, self.arena.no_of_champions_alive, visible_tiles)
            try:
                action = self.controller.decide(knowledge)
                if action is None:
                    verbose_logger.warning(f"Controller {self.verbose_name()} returned a non-action.")
                    controller.ControllerExceptionReport(self.verbose_name(), "a non-action returned").log(logging.WARN)
                    return Action.DO_NOTHING
                return action
            except Exception as e:
                verbose_logger.warning(f"Controller {self.verbose_name()} throw an unexpected exception: {repr(e)}. {e.__traceback__}")
                controller.ControllerExceptionReport(self.verbose_name(), repr(e)).log(logging.WARN)
                return Action.DO_NOTHING
        else:
            verbose_logger.warning(f"Controller {self.verbose_name()} was non-existent.")
            controller.ControllerExceptionReport(self.verbose_name(), "controller non-existent").log(logging.WARN)
            return Action.DO_NOTHING

    def turn_left(self) -> None:
        self.facing = self.facing.turn_left()
        verbose_logger.debug(f"Champion {self.controller.name} is now facing {self.facing}.")
        ChampionFacingReport(self.controller.name, self.facing.value).log(logging.DEBUG)

    def turn_right(self) -> None:
        self.facing = self.facing.turn_right()
        verbose_logger.debug(f"Champion {self.controller.name} is now facing {self.facing}.")
        ChampionFacingReport(self.controller.name, self.facing.value).log(logging.DEBUG)

    def step_forward(self) -> None:
        self.arena.step(self, arenas.StepDirection.FORWARD)

    def step_backward(self) -> None:
        self.arena.step(self, arenas.StepDirection.BACKWARD)

    def step_left(self) -> None:
        self.arena.step(self, arenas.StepDirection.LEFT)

    def step_right(self) -> None:
        self.arena.step(self, arenas.StepDirection.RIGHT)

    def attack(self) -> None:
        self.weapon.cut(self.arena, self.position, self.facing)
        verbose_logger.debug(f"Champion {self.controller.name} attacked with its {self.weapon.description().name}.")
        ChampionAttackReport(self.controller.name, self.weapon.description().name).log(logging.DEBUG)

    def do_nothing(self) -> None:
        pass

    def damage(self, wounds: int) -> None:
        self.health -= wounds
        self.health = self.health if self.health > 0 else 0
        verbose_logger.debug(f"Champion {self.controller.name} took {wounds} wounds, it has now {self.health} hp left.")
        ChampionWoundsReport(self.controller.name, wounds, self.health).log(logging.DEBUG)
        if not self.alive:
            self.die()

    def die(self) -> None:
        self.arena.terrain[self.position].character = None
        self.arena.terrain[self.position].consumable = consumables.Potion()
        self.arena.terrain[self.position].loot = self.weapon if self.weapon.droppable() else None
        verbose_logger.debug(f"Champion {self.controller.name} died.")
        ChampionDeathReport(self.controller.name).log(logging.DEBUG)

        die_callable = getattr(self.controller, "die", None)
        if die_callable and callable(die_callable):
            die_callable()

    @property
    def alive(self) -> bool:
        return self.health > 0


class Facing(Enum):
    UP = coordinates.Coords(0, -1)
    DOWN = coordinates.Coords(0, 1)
    LEFT = coordinates.Coords(-1, 0)
    RIGHT = coordinates.Coords(1, 0)

    @staticmethod
    def random() -> Facing:
        return random.choice([Facing.UP, Facing.DOWN, Facing.LEFT, Facing.RIGHT])

    def turn_left(self) -> Facing:
        if self == Facing.UP:
            return Facing.LEFT
        elif self == Facing.LEFT:
            return Facing.DOWN
        elif self == Facing.DOWN:
            return Facing.RIGHT
        elif self == Facing.RIGHT:
            return Facing.UP

    def turn_right(self) -> Facing:
        if self == Facing.UP:
            return Facing.RIGHT
        elif self == Facing.RIGHT:
            return Facing.DOWN
        elif self == Facing.DOWN:
            return Facing.LEFT
        elif self == Facing.LEFT:
            return Facing.UP

    def opposite(self) -> Facing:
        if self == Facing.UP:
            return Facing.DOWN
        elif self == Facing.RIGHT:
            return Facing.LEFT
        elif self == Facing.DOWN:
            return Facing.UP
        elif self == Facing.LEFT:
            return Facing.RIGHT


class Action(Enum):
    TURN_LEFT = partial(Champion.turn_left)
    TURN_RIGHT = partial(Champion.turn_right)
    STEP_FORWARD = partial(Champion.step_forward)
    STEP_BACKWARD = partial(Champion.step_backward)
    STEP_LEFT = partial(Champion.step_left)
    STEP_RIGHT = partial(Champion.step_right)
    ATTACK = partial(Champion.attack)
    DO_NOTHING = partial(Champion.do_nothing)

    def __call__(self, *args):
        self.value(*args)


@dataclass(frozen=True)
class ChampionPickedActionReport(logger_core.LoggingMixin):
    controller_name: str
    action_name: str


@dataclass(frozen=True)
class ChampionFacingReport(logger_core.LoggingMixin):
    controller_name: str
    facing_value: coordinates.Coords


@dataclass(frozen=True)
class ChampionAttackReport(logger_core.LoggingMixin):
    controller_name: str
    weapon_name: str


@dataclass(frozen=True)
class ChampionWoundsReport(logger_core.LoggingMixin):
    controller_name: str
    wounds: int
    rest_health: int


@dataclass(frozen=True)
class ChampionDeathReport(logger_core.LoggingMixin):
    controller_name: str


@dataclass(frozen=True)
class IdlePenaltyReport(logger_core.LoggingMixin):
    controller_name: str<|MERGE_RESOLUTION|>--- conflicted
+++ resolved
@@ -47,26 +47,14 @@
     VIOLET = 'Violet'
     WHITE = 'White'
     YELLOW = 'Yellow'
-<<<<<<< HEAD
-    ALPHA = "AlphaGUPB"
-    ANCYMON = "Ancymon"
-    ARAGORN = 'Aragorn'
-    FROG = 'Frog'
-    KROMBOPULOS = 'Krombopulos'
-    MONGOL = 'Mongolek'
-    PIKACHU = 'Pikachu'
-    R2D2 = 'R2D2'
     RUSTLER = 'Rustler'
-
-=======
     GAREK = "G.A.R.E.K."
     REINFORCEDROGUE = 'ReinforcedRogue'
     NORGUL = 'Norgul'
     KIRBY = 'Kirby'
     KIMDZONGNEAT = 'KimDzongNeat'
     CAMPER = 'Camper'
-    
->>>>>>> 0f3f4498
+
 
 class Champion:
     def __init__(self, starting_position: coordinates.Coords, arena: arenas.Arena) -> None:
